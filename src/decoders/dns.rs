// Copyright 2022 Mandiant, Inc. All Rights Reserved
// Licensed under the Apache License, Version 2.0 (the "License"); you may not use this file except in compliance with the License. You may obtain a copy of the License at
// http://www.apache.org/licenses/LICENSE-2.0
// Unless required by applicable law or agreed to in writing, software distributed under the License
// is distributed on an "AS IS" BASIS, WITHOUT WARRANTIES OR CONDITIONS OF ANY KIND, either express or implied.
// See the License for the specific language governing permissions and limitations under the License.

use super::{
    network::{get_ip_four, get_ip_six},
    DecoderError,
};
use crate::util::{decode_standard, extract_string, extract_string_size};
use byteorder::{BigEndian, WriteBytesExt};
use log::{error, warn};
use nom::{
    bytes::complete::take,
<<<<<<< HEAD
    combinator::{fail, iterator, map_parser},
    multi::fold_many0,
    number::complete::{be_u128, be_u16, be_u32, be_u8, le_u32},
    sequence::tuple,
    IResult,
=======
    combinator::{map, verify},
    multi::many0,
    number::complete::{be_u128, be_u16, be_u32, be_u8, le_u32},
    sequence::tuple,
>>>>>>> fcb40956
};
use std::{
    fmt::Write,
    mem::size_of,
    net::{Ipv4Addr, Ipv6Addr},
};

/// Parse the DNS header
pub(crate) fn parse_dns_header(data: &str) -> Result<String, DecoderError<'_>> {
    let decoded_data = decode_standard(data).map_err(|_| DecoderError::Parse {
        input: data.as_bytes(),
        parser_name: "dns header",
        message: "Failed to base64 decode DNS header details",
    })?;

    let (_, message) = get_dns_header(&decoded_data).map_err(|_| DecoderError::Parse {
        input: data.as_bytes(),
        parser_name: "dns header",
        message: "Failed to parse DNS header details",
    })?;

    Ok(message)
}

fn remove_err_offset(
    error_with_offset: nom::Err<nom::error::Error<(&[u8], usize)>>,
) -> nom::Err<nom::error::Error<&[u8]>> {
    use nom::Err;
    match error_with_offset {
        Err::Error(e) => Err::Error(nom::error::Error {
            input: e.input.0,
            code: e.code,
        }),
        Err::Failure(e) => Err::Failure(nom::error::Error {
            input: e.input.0,
            code: e.code,
        }),
        Err::Incomplete(e) => Err::Incomplete(e),
    }
}

/// Get the DNS header data
fn get_dns_header(input: &[u8]) -> IResult<&[u8], String> {
    let (input, id) = be_u16(input)?;

    let (input, flag_data) = take(size_of::<u16>())(input)?;
    let ((_, _), message) = get_dns_flags(flag_data).map_err(remove_err_offset)?;
    let (_, flags) = be_u16(flag_data)?;

    let (input, count_message) = parse_counts(input)?;

    let header_message = format!(
        "Query ID: {:#X?}, Flags: {:#X?} {}, {}",
        id, flags, message, count_message
    );

    Ok((input, header_message))
}

/// Parse the DNS bit flags
fn get_dns_flags(input: &[u8]) -> IResult<(&[u8], usize), String> {
    // https://en.wikipedia.org/wiki/Domain_Name_System#DNS_message_format
    const QR: usize = 1;
    const OPCODE: usize = 4;
    const AA: usize = 1;
    const TC: usize = 1;
    const RD: usize = 1;
    const RA: usize = 1;
    const Z: usize = 3;
    const RCODE: usize = 4;

    type RET<'a> = ((&'a [u8], usize), u8);
    use nom::bits::complete::take as bits;
    // Have to work with bits instead of bytes for the DNS flags
    let ((input, offset), query): RET<'_> = bits(QR)((input, 0))?;
    let ((input, offset), opcode): RET<'_> = bits(OPCODE)((input, offset))?;
    let ((input, offset), authoritative_flag): RET<'_> = bits(AA)((input, offset))?;
    let ((input, offset), truncation_flag): RET<'_> = bits(TC)((input, offset))?;
    let ((input, offset), recursion_desired): RET<'_> = bits(RD)((input, offset))?;
    let ((input, offset), recursion_available): RET<'_> = bits(RA)((input, offset))?;
    let ((input, offset), _reserved): RET<'_> = bits(Z)((input, offset))?;
    let ((input, _), response_code): RET<'_> = bits(RCODE)((input, offset))?;

    let opcode_message = match opcode {
        0 => "QUERY",
        1 => "IQUERY",
        2 => "STATUS",
        3 => "RESERVED",
        4 => "NOTIFY",
        5 => "UPDATE",
        _ => "UNKNOWN OPCODE",
    };

    let response_message = match response_code {
        0 => "No Error",
        1 => "Format Error",
        2 => "Server Failure",
        3 => "NX Domain",
        4 => "Not Implemented",
        5 => "Refused",
        6 => "YX Domain",
        7 => "YX RR Set",
        8 => "NX RR Set",
        9 => "Not Auth",
        10 => "Not Zone",
        _ => "Unknown Response Code",
    };

    let message = format!(
        "Opcode: {}, 
    Query Type: {},
    Authoritative Answer Flag: {}, 
    Truncation Flag: {}, 
    Recursion Desired: {}, 
    Recursion Available: {}, 
    Response Code: {}",
        opcode_message,
        query,
        authoritative_flag,
        truncation_flag,
        recursion_desired,
        recursion_available,
        response_message
    );

    Ok(((input, 0), message))
}

/// Base64 decode the domain name. This is normally masked, but may be shown if private data is enabled
pub(crate) fn get_domain_name(input: &str) -> Result<String, DecoderError<'_>> {
    let decoded_data = decode_standard(input).map_err(|_| DecoderError::Parse {
        input: input.as_bytes(),
        parser_name: "dns domain name",
        message: "Failed to base64 decode DNS name details",
    })?;

    let (_, results) = extract_string(&decoded_data).map_err(|_| DecoderError::Parse {
        input: input.as_bytes(),
        parser_name: "dns domain name",
        message: "Failed to extract domain name from logs",
    })?;

    let mut clean_domain = String::new();
    let non_domain_chars = ['\n', '\t', '\r'];
    for unicode in results.chars() {
        // skip non-domain characters and replace with '.'
        if non_domain_chars.contains(&unicode) || format!("{:?}", unicode).contains("\\u{") {
            clean_domain.push('.');
            continue;
        }
        clean_domain.push_str(&String::from(unicode));
    }
    Ok(clean_domain)
}

/// Parse DNS Service Binding record type
pub(crate) fn get_service_binding(input: &str) -> Result<String, DecoderError<'_>> {
    let decoded_data = decode_standard(input).map_err(|_| DecoderError::Parse {
        input: input.as_bytes(),
        parser_name: "dns service binding",
        message: "Failed to base64 decode DNS svcb details",
    })?;

    let (_, result) = parse_svcb(&decoded_data).map_err(|_| DecoderError::Parse {
        input: input.as_bytes(),
        parser_name: "dns service binding",
        message: "Failed to parse DNS Service Binding data",
    })?;

    Ok(result)
}

/// Parse DNS SVC Binding record
fn parse_svcb(input: &[u8]) -> nom::IResult<&[u8], String> {
    // Format/documentation found at https://datatracker.ietf.org/doc/draft-ietf-dnsop-svcb-https/00/?include_text=1
    let (input, id) = be_u16(input)?;
    let (input, unknown_type) = be_u32(input)?;

    const DNS_OVER_HTTPS: u32 = 0x800000;
    if unknown_type == DNS_OVER_HTTPS {
        let (input, url_size) = be_u8(input)?;
        return extract_string_size(input, url_size.into());
    }

    // ALPN = Application Layer Protocol Negotation
    let (input, alpn_size) = be_u8(input)?;
    let (input, alpn_message) = map_parser(take(alpn_size), parse_svcb_alpn)(input)?;
    let (input, ip_message) = parse_svcb_ip(input)?;

    let message = format!("rdata: {} . {} {}", id, alpn_message, ip_message);
    Ok((input, message))
}

/// Parse the Application Layer Protocol Negotation
fn parse_svcb_alpn(mut input: &[u8]) -> nom::IResult<&[u8], String> {
    let mut message = String::from("alpn=");
    while !input.is_empty() {
        let (i, alpn_entry_size) = be_u8(input)?;
        let (i, alpn_entry) = take(alpn_entry_size)(i)?;
        let (_, alpn_name) = extract_string(alpn_entry)?;
        input = i;
        message.push_str(&alpn_name);
        message.push(',')
    }
    Ok((input, message))
}

/// Parse the IPs
<<<<<<< HEAD
fn parse_svcb_ip(mut input: &[u8]) -> nom::IResult<&[u8], String> {
    fn ipv4_parser(input: &[u8]) -> nom::IResult<&[u8], Ipv4Addr> {
        let (i, ip) = be_u32(input)?;
        Ok((i, Ipv4Addr::from(ip)))
    }

    fn ipv6_parser(input: &[u8]) -> nom::IResult<&[u8], Ipv6Addr> {
        let (i, ip) = be_u128(input)?;
        Ok((i, Ipv6Addr::from(ip)))
    }

    const IPV4: u16 = 4;
    const IPV6: u16 = 6;

    let mut ipv4_hint = String::from("ipv4 hint:");
    let mut ipv6_hint = String::from("ipv6 hint:");

    // IPs can either be IPv4 or/and IPv6
    while !input.is_empty() {
        let (i, ip_version) = be_u16(input)?;
        let (i, ip_size) = be_u16(i)?;

        let (i, ip_data) = take(ip_size)(i)?;
        input = i;

        if ip_version == IPV4 {
            let mut iter = iterator(ip_data, ipv4_parser);
            for ip in iter.into_iter() {
                write!(ipv4_hint, "{},", ip).ok(); // ignore errors on write in String
            }
            iter.finish()?;
        } else if ip_version == IPV6 {
            let mut iter = iterator(ip_data, ipv6_parser);
            for ip in iter.into_iter() {
                write!(ipv6_hint, "{},", ip).ok(); // ignore errors on write in String
            }
            iter.finish()?;
        }
    }

    let message = format!("{} {}", ipv4_hint, ipv6_hint);
    Ok((input, message))
=======
fn parse_svcb_ip(data: &[u8]) -> nom::IResult<&[u8], String> {
    const IPV4: u16 = 4;
    const IPV6: u16 = 6;

    let mut dns_data = data;

    let mut ipv4_addrs = vec![];
    let mut ipv6_addrs = vec![];

    // IPs can either be IPv4 or/and IPv6
    while !dns_data.is_empty() {
        let (remaining_dns_data, (ip_version, ip_size)) =
            tuple((verify(be_u16, |val| *val == IPV4 || *val == IPV6), be_u16))(dns_data)?;

        let (remaining_dns_data, ip_data) = take(ip_size)(remaining_dns_data)?;

        dns_data = remaining_dns_data;

        // There can be multiple IPs
        match ip_version {
            IPV4 => {
                let (_, mut addrs) =
                    many0(map(be_u32, |raw| Ipv4Addr::from(raw).to_string()))(ip_data)?;
                ipv4_addrs.append(&mut addrs);
            }
            IPV6 => {
                let (_, mut addrs) =
                    many0(map(be_u128, |raw| Ipv6Addr::from(raw).to_string()))(ip_data)?;
                ipv6_addrs.append(&mut addrs);
            }
            _ => {}
        };
    }

    let message = format!(
        "ipv4 hint:{}, ipv6 hint:{}",
        ipv4_addrs.join(","),
        ipv6_addrs.join(",")
    );
    Ok((dns_data, message))
>>>>>>> fcb40956
}

/// Get the MAC Address from the log data
pub(crate) fn get_dns_mac_addr(input: &str) -> Result<String, DecoderError<'_>> {
    let decoded_data = decode_standard(input).map_err(|_| DecoderError::Parse {
        input: input.as_bytes(),
        parser_name: "dns mac address",
        message: "Failed to base64 decode DNS mac address details",
    })?;

    let (_, message_results) = parse_mac_addr(&decoded_data).map_err(|_| DecoderError::Parse {
        input: input.as_bytes(),
        parser_name: "dns mac address",
        message: "Failed to parse DNS mac address data",
    })?;

    Ok(message_results)
}

/// Parse the MAC Address
<<<<<<< HEAD
fn parse_mac_addr(input: &[u8]) -> nom::IResult<&[u8], String> {
    let (input, mac_string) = fold_many0(
        be_u8,
        || String::with_capacity(input.len() * 3), // This buffer will not have to reallocate/grow
        |mut acc, item| {
            if !acc.is_empty() {
                acc.push(':');
            }
            write!(&mut acc, "{:02X?}", item).ok(); // ignore errors on write in String
            acc
        },
    )(input)?;
    Ok((input, mac_string))
=======
fn parse_mac_addr(dns_data: &[u8]) -> nom::IResult<&[u8], String> {
    Ok(map(
        many0(map(be_u8, |val| format!("{:02X?}", val))),
        |vals| vals.join(":"),
    )(dns_data)?)
>>>>>>> fcb40956
}

/// Get IP Address info from log data
pub(crate) fn dns_ip_addr(input: &str) -> Result<String, DecoderError<'_>> {
    let decoded_data = decode_standard(input).map_err(|_| DecoderError::Parse {
        input: input.as_bytes(),
        parser_name: "dns ip address",
        message: "Failed to base64 decode DNS ip address details",
    })?;

    let (_, results) = parse_dns_ip_addr(&decoded_data).map_err(|_| DecoderError::Parse {
        input: input.as_bytes(),
        parser_name: "dns ip address",
        message: "Failed to parse DNS ip address data",
    })?;

    Ok(results)
}

/// Parse IP Address data
fn parse_dns_ip_addr(data: &[u8]) -> nom::IResult<&[u8], String> {
    let (data, ip_version) = le_u32(data)?;
    const IPV4: u32 = 4;
    const IPV6: u32 = 6;
    if ip_version == IPV4 {
        return get_ip_four(data);
    } else if ip_version == IPV6 {
        return get_ip_six(data);
    } else {
        fail(data)
    }
}

/// Translate DNS add/rmv log values
pub(crate) fn dns_addrmv(data: &str) -> String {
    if data == "1" {
        return String::from("add");
    }
    String::from("rmv")
}

/// Translate DNS records to string
pub(crate) fn dns_records(data: &str) -> String {
    // Found at https://en.wikipedia.org/wiki/List_of_DNS_record_types
    let message = match data {
        "1" => "A",
        "2" => "NS",
        "5" => "CNAME",
        "6" => "SOA",
        "12" => "PTR",
        "13" => "HINFO",
        "15" => "MX",
        "16" => "TXT",
        "17" => "RP",
        "18" => "AFSDB",
        "24" => "SIG",
        "25" => "KEY",
        "28" => "AAAA",
        "29" => "LOC",
        "33" => "SRV",
        "35" => "NAPTR",
        "36" => "KX",
        "37" => "CERT",
        "39" => "DNAME",
        "42" => "APL",
        "43" => "DS",
        "44" => "SSHFP",
        "45" => "IPSECKEY",
        "46" => "RRSIG",
        "47" => "NSEC",
        "48" => "DNSKEY",
        "49" => "DHCID",
        "50" => "NSEC3",
        "51" => "NSEC3PARAM",
        "52" => "TLSA",
        "53" => "SMIMEA",
        "55" => "HIP",
        "59" => "CDS",
        "60" => "CDNSKEY",
        "61" => "OPENPGPKEY",
        "62" => "CSYNC",
        "63" => "ZONEMD",
        "64" => "SVCB",
        "65" => "HTTPS",
        "108" => "EUI48",
        "109" => "EUI64",
        "249" => "TKEY",
        "250" => "TSIG",
        "255" => "ANY",
        "256" => "URI",
        "257" => "CAA",
        "32768" => "TA",
        "32769" => "DLV",
        _ => {
            warn!(
                "[macos-unifiedlogs] Unknown DNS Resource Record Type: {}",
                data
            );
            data
        }
    };
    message.to_string()
}

/// Translate DNS response/reason? to string
pub(crate) fn dns_reason(data: &str) -> String {
    let message = match data {
        "1" => "no-data",
        "4" => "query-suppressed",
        "3" => "no-dns-service",
        "2" => "nxdomain",
        "5" => "server error",
        _ => {
            warn!("[macos-unifiedlogs] Unknown DNS Reason: {}", data);
            data
        }
    };
    message.to_string()
}

/// Translate the DNS protocol used
pub(crate) fn dns_protocol(data: &str) -> String {
    let message = match data {
        "1" => "UDP",
        "2" => "TCP",
        //"3" => "HTTP",??
        "4" => "HTTPS",
        _ => {
            warn!("[macos-unifiedlogs] Unknown DNS Protocol: {}", data);
            data
        }
    };
    message.to_string()
}

/// Get just the DNS flags associated with the DNS header
pub(crate) fn dns_idflags(data: &str) -> String {
    let flags_results = data.parse::<u32>();
    let flags: u32 = match flags_results {
        Ok(results) => results,
        Err(err) => {
            error!(
                "[macos-unifiedlogs] Failed to convert ID Flags to int: {:?}",
                err
            );
            return data.to_string();
        }
    };

    let mut bytes = [0u8; size_of::<u32>()];
    let result = bytes.as_mut().write_u32::<BigEndian>(flags);
    match result {
        Ok(_) => {}
        Err(err) => {
            error!(
                "[macos-unifiedlogs] Failed to convert ID Flags to bytes: {:?}",
                err
            );
            return data.to_string();
        }
    }

    let message_result = parse_idflags(&bytes);
    match message_result {
        Ok((_, result)) => result,
        Err(err) => {
            error!("[macos-unifiedlogs] Failed to get ID Flags: {:?}", err);
            data.to_string()
        }
    }
}

/// Parse just the DNS flags associated with the DNS header
fn parse_idflags(data: &[u8]) -> nom::IResult<&[u8], String> {
    let (dns_data, id) = be_u16(data)?;
    let flag_results = get_dns_flags(dns_data);

    let message = match flag_results {
        Ok((_, result)) => result,
        Err(err) => {
            error!("[macos-unifiedlogs] Failed to parse ID Flags: {:?}", err);
            String::from("Failed to parse ID Flags")
        }
    };

    // todo: should be the `get_dns_flags` parser that output what can be used as `flags`
    // the responsibility for the `dns_data` format knowledge should not be shared into multiple functions
    let (_, flags) = be_u16(dns_data)?;
    Ok((
        dns_data,
        format!("id: {:#X?}, flags: {:#X?} {}", id, flags, message),
    ))
}

/// Get just the DNS count data associated with the DNS header
pub(crate) fn dns_counts(data: &str) -> String {
    // todo: not sure error handling should be handled as strings
    // todo: this function

    let flags_results = data.parse::<u64>();
    let flags: u64 = match flags_results {
        Ok(results) => results,
        Err(err) => {
            error!(
                "[macos-unifiedlogs] Failed to convert counts to int: {:?}",
                err
            );
            return data.to_string();
        }
    };

    let mut bytes = [0u8; size_of::<u64>()];
    let result = bytes.as_mut().write_u64::<BigEndian>(flags);
    match result {
        Ok(_) => {}
        Err(err) => {
            error!(
                "[macos-unifiedlogs] Failed to convert counts to bytes: {:?}",
                err
            );
            return data.to_string();
        }
    }

    let message_result = parse_counts(&bytes);
    match message_result {
        Ok((_, result)) => result.to_string(),
        Err(err) => {
            error!("[macos-unifiedlogs] Failed to get counts: {:?}", err);
            data.to_string()
        }
    }
}

#[derive(Debug, PartialEq)]
struct DnsCounts {
    question: u16,
    answer: u16,
    authority: u16,
    additional: u16,
}

impl std::fmt::Display for DnsCounts {
    fn fmt(&self, f: &mut std::fmt::Formatter<'_>) -> std::fmt::Result {
        write!(
            f,
            "Question Count: {}, Answer Record Count: {}, Authority Record Count: {}, Additional Record Count: {}",
            self.question, self.answer, self.authority, self.additional
        )
    }
}

/// parse just the DNS count data associated with the DNS header
fn parse_counts(data: &[u8]) -> nom::IResult<&[u8], DnsCounts> {
    let (input, (question, answer, authority, additional)) =
        tuple((be_u16, be_u16, be_u16, be_u16))(data)?;

    Ok((
        input,
        DnsCounts {
            question,
            answer,
            authority,
            additional,
        },
    ))
}

/// Translate DNS yes/no log values
pub(crate) fn dns_yes_no(data: &str) -> String {
    if data == "0" {
        return String::from("no");
    }
    String::from("yes")
}

/// Translate DNS acceptable log values
pub(crate) fn dns_acceptable(data: &str) -> String {
    if data == "0" {
        return String::from("unacceptable");
    }
    String::from("acceptable")
}

/// Translate DNS getaddrinfo log values
pub(crate) fn dns_getaddrinfo_opts(data: &str) -> String {
    let message = match data {
        "0" => "0x0 {}",
        "8" => "0x8 {use-failover}",
        "12" => "0xC {in-app-browser, use-failover}",
        "24" => "0x18 {use-failover, prohibit-encrypted-dns}",
        _ => {
            warn!("[macos-unifiedlogs] Unknown getaddrinfo options: {}", data);
            data
        }
    };
    message.to_string()
}

#[cfg(test)]
mod tests {
    use super::*;
    use crate::util::decode_standard;

    #[test]
    fn test_parse_dns_header() {
        let test_data = "uXMBAAABAAAAAAAA";
        let result = parse_dns_header(test_data).unwrap();
        assert_eq!(result, "Query ID: 0xB973, Flags: 0x100 Opcode: QUERY, \n    Query Type: 0,\n    Authoritative Answer Flag: 0, \n    Truncation Flag: 0, \n    Recursion Desired: 1, \n    Recursion Available: 0, \n    Response Code: No Error, Question Count: 1, Answer Record Count: 0, Authority Record Count: 0, Additional Record Count: 0");
    }

    #[test]
    fn test_get_dns_flags() {
        let test_data = [185, 115, 1, 0, 0, 1, 0, 0, 0, 0, 0, 0];
        let (_, result) = get_dns_header(&test_data).unwrap();
        assert_eq!(result, "Query ID: 0xB973, Flags: 0x100 Opcode: QUERY, \n    Query Type: 0,\n    Authoritative Answer Flag: 0, \n    Truncation Flag: 0, \n    Recursion Desired: 1, \n    Recursion Available: 0, \n    Response Code: No Error, Question Count: 1, Answer Record Count: 0, Authority Record Count: 0, Additional Record Count: 0");
    }

    #[test]
    fn test_get_dns_header() {
        let test_data = [1, 0];
        let (_, result) = get_dns_flags(&test_data).unwrap();
        assert_eq!(result, "Opcode: QUERY, \n    Query Type: 0,\n    Authoritative Answer Flag: 0, \n    Truncation Flag: 0, \n    Recursion Desired: 1, \n    Recursion Available: 0, \n    Response Code: No Error");
    }

    #[test]
    fn test_get_domain_name() {
        let test_data = "AzE0NAMxMDEDMTY4AzE5Mgdpbi1hZGRyBGFycGEA";
        let result = get_domain_name(test_data).unwrap();
        assert_eq!(result, ".144.101.168.192.in-addr.arpa");
    }

    #[test]
    fn test_get_service_binding() {
        let test_data =
            "AAEAAAEAAwJoMgAEAAhoEJRAaBCVQAAGACAmBkcAAAAAAAAAAABoEJRAJgZHAAAAAAAAAAAAaBCVQA==";
<<<<<<< HEAD
        let result = get_service_binding(test_data).unwrap();
        assert_eq!(result, "rdata: 1 . alpn=h2, ipv4 hint:104.16.148.64,104.16.149.64, ipv6 hint:2606:4700::6810:9440,2606:4700::6810:9540,");
=======
        let result = get_service_binding(&test_data);
        assert_eq!(result, "rdata: 1 . alpn=h2, ipv4 hint:104.16.148.64,104.16.149.64, ipv6 hint:2606:4700::6810:9440,2606:4700::6810:9540");
>>>>>>> fcb40956
    }

    #[test]
    fn test_parse_svcb() {
        let test_data =
            "AAEAAAEAAwJoMgAEAAhoEJRAaBCVQAAGACAmBkcAAAAAAAAAAABoEJRAJgZHAAAAAAAAAAAAaBCVQA==";
        let decoded_data_result = decode_standard(test_data).unwrap();

        let (_, result) = parse_svcb(&decoded_data_result).unwrap();
        assert_eq!(result, "rdata: 1 . alpn=h2, ipv4 hint:104.16.148.64,104.16.149.64, ipv6 hint:2606:4700::6810:9440,2606:4700::6810:9540");
    }

    #[test]
    fn test_parse_svcb_alpn() {
        let test_data = [2, 104, 50];

        let (_, result) = parse_svcb_alpn(&test_data).unwrap();
        assert_eq!(result, "alpn=h2,");
    }

    #[test]
    fn test_parse_svcb_ip() {
        let test_data = [
            0, 4, 0, 8, 104, 16, 148, 64, 104, 16, 149, 64, 0, 6, 0, 32, 38, 6, 71, 0, 0, 0, 0, 0,
            0, 0, 0, 0, 104, 16, 148, 64, 38, 6, 71, 0, 0, 0, 0, 0, 0, 0, 0, 0, 104, 16, 149, 64,
        ];

        let (_, result) = parse_svcb_ip(&test_data).unwrap();
        assert_eq!(result, "ipv4 hint:104.16.148.64,104.16.149.64, ipv6 hint:2606:4700::6810:9440,2606:4700::6810:9540");
    }

    #[test]
    fn test_get_dns_mac_addr() {
        let test_data = "AAAAAAAA";

        let result = get_dns_mac_addr(test_data).unwrap();
        assert_eq!(result, "00:00:00:00:00:00");
    }

    #[test]
    fn test_parse_mac_addr() {
        let test_data = [0, 0, 0, 0, 0, 0];

        let (_, result) = parse_mac_addr(&test_data).unwrap();
        assert_eq!(result, "00:00:00:00:00:00");
    }

    #[test]
    fn test_dns_ip_addr() {
        let test_data = "BAAAAMCoZZAAAAAAAAAAAAAAAAA=";

        let result = dns_ip_addr(test_data).unwrap();
        assert_eq!(result, "192.168.101.144");
    }

    #[test]
    fn test_parse_dns_ip_addr() {
        let test_data = [
            4, 0, 0, 0, 192, 168, 101, 144, 0, 0, 0, 0, 0, 0, 0, 0, 0, 0, 0, 0,
        ];

        let (_, result) = parse_dns_ip_addr(&test_data).unwrap();
        assert_eq!(result, "192.168.101.144");
    }

    #[test]
    fn test_dns_addrmv() {
        let test_data = "1";

        let result = dns_addrmv(test_data);
        assert_eq!(result, "add");
    }

    #[test]
    fn test_dns_records() {
        let test_data = "65";

        let result = dns_records(test_data);
        assert_eq!(result, "HTTPS");
    }

    #[test]
    fn test_dns_reason() {
        let test_data = "1";

        let result = dns_reason(test_data);
        assert_eq!(result, "no-data");
    }

    #[test]
    fn test_dns_protocol() {
        let test_data = "1";

        let result = dns_protocol(test_data);
        assert_eq!(result, "UDP");
    }

    #[test]
    fn test_dns_idflags() {
        let test_data = "2126119168";

        let result = dns_idflags(test_data);
        assert_eq!(result, "id: 0x7EBA, flags: 0x100 Opcode: QUERY, \n    Query Type: 0,\n    Authoritative Answer Flag: 0, \n    Truncation Flag: 0, \n    Recursion Desired: 1, \n    Recursion Available: 0, \n    Response Code: No Error");
    }

    #[test]
    fn test_parse_idflags() {
        let test_data = vec![0x7e, 0xba, 0x1, 0];

        let (_, result) = parse_idflags(&test_data).unwrap();
        assert_eq!(result, "id: 0x7EBA, flags: 0x100 Opcode: QUERY, \n    Query Type: 0,\n    Authoritative Answer Flag: 0, \n    Truncation Flag: 0, \n    Recursion Desired: 1, \n    Recursion Available: 0, \n    Response Code: No Error");
    }

    #[test]
    fn test_dns_counts() {
        let test_data = "281474976710656";

        let result = dns_counts(test_data);
        assert_eq!(result, "Question Count: 1, Answer Record Count: 0, Authority Record Count: 0, Additional Record Count: 0");
    }

    #[test]
    fn test_parse_counts() {
        let test_data = vec![0, 1, 0, 0, 0, 0, 0, 0];

        let (_, result) = parse_counts(&test_data).unwrap();
        assert_eq!(
            result,
            DnsCounts {
                question: 1,
                answer: 0,
                authority: 0,
                additional: 0
            }
        );
    }

    #[test]
    fn test_dns_yes_no() {
        let test_data = "0";

        let result = dns_yes_no(test_data);
        assert_eq!(result, "no");
    }

    #[test]
    fn test_dns_acceptable() {
        let test_data = "0";

        let result = dns_acceptable(test_data);
        assert_eq!(result, "unacceptable");
    }

    #[test]
    fn test_dns_getaddrinfo_opts() {
        let test_data = "8";

        let result = dns_getaddrinfo_opts(test_data);
        assert_eq!(result, "0x8 {use-failover}");
    }
}<|MERGE_RESOLUTION|>--- conflicted
+++ resolved
@@ -14,18 +14,11 @@
 use log::{error, warn};
 use nom::{
     bytes::complete::take,
-<<<<<<< HEAD
-    combinator::{fail, iterator, map_parser},
-    multi::fold_many0,
+    combinator::{fail, iterator, map, map_parser, verify},
+    multi::{fold_many0, many0},
     number::complete::{be_u128, be_u16, be_u32, be_u8, le_u32},
     sequence::tuple,
     IResult,
-=======
-    combinator::{map, verify},
-    multi::many0,
-    number::complete::{be_u128, be_u16, be_u32, be_u8, le_u32},
-    sequence::tuple,
->>>>>>> fcb40956
 };
 use std::{
     fmt::Write,
@@ -234,91 +227,95 @@
 }
 
 /// Parse the IPs
-<<<<<<< HEAD
+// fn parse_svcb_ip(data: &[u8]) -> nom::IResult<&[u8], String> {
+//     const IPV4: u16 = 4;
+//     const IPV6: u16 = 6;
+
+//     let mut dns_data = data;
+
+//     let mut ipv4_addrs = vec![];
+//     let mut ipv6_addrs = vec![];
+
+//     // IPs can either be IPv4 or/and IPv6
+//     while !dns_data.is_empty() {
+//         let (remaining_dns_data, (ip_version, ip_size)) =
+//             tuple((verify(be_u16, |val| *val == IPV4 || *val == IPV6), be_u16))(dns_data)?;
+
+//         let (remaining_dns_data, ip_data) = take(ip_size)(remaining_dns_data)?;
+
+//         dns_data = remaining_dns_data;
+
+//         // There can be multiple IPs
+//         match ip_version {
+//             IPV4 => {
+//                 let (_, mut addrs) =
+//                     many0(map(be_u32, |raw| Ipv4Addr::from(raw).to_string()))(ip_data)?;
+//                 ipv4_addrs.append(&mut addrs);
+//             }
+//             IPV6 => {
+//                 let (_, mut addrs) =
+//                     many0(map(be_u128, |raw| Ipv6Addr::from(raw).to_string()))(ip_data)?;
+//                 ipv6_addrs.append(&mut addrs);
+//             }
+//             _ => {}
+//         };
+//     }
+
+//     let message = format!(
+//         "ipv4 hint:{}, ipv6 hint:{}",
+//         ipv4_addrs.join(","),
+//         ipv6_addrs.join(",")
+//     );
+//     Ok((dns_data, message))
+// }
+
 fn parse_svcb_ip(mut input: &[u8]) -> nom::IResult<&[u8], String> {
-    fn ipv4_parser(input: &[u8]) -> nom::IResult<&[u8], Ipv4Addr> {
-        let (i, ip) = be_u32(input)?;
-        Ok((i, Ipv4Addr::from(ip)))
-    }
-
-    fn ipv6_parser(input: &[u8]) -> nom::IResult<&[u8], Ipv6Addr> {
-        let (i, ip) = be_u128(input)?;
-        Ok((i, Ipv6Addr::from(ip)))
-    }
-
     const IPV4: u16 = 4;
     const IPV6: u16 = 6;
 
-    let mut ipv4_hint = String::from("ipv4 hint:");
-    let mut ipv6_hint = String::from("ipv6 hint:");
+    fn ipv4_parser(input: &[u8]) -> nom::IResult<&[u8], Ipv4Addr> {
+        let (i, raw) = be_u32(input)?;
+        Ok((i, Ipv4Addr::from(raw)))
+    }
+
+    fn ipv6_parser(input: &[u8]) -> nom::IResult<&[u8], Ipv6Addr> {
+        let (i, raw) = be_u128(input)?;
+        Ok((i, Ipv6Addr::from(raw)))
+    }
+
+    let mut ipv4s = String::with_capacity(2 * 16); // let's reserve max space for 2 IPV4 addresses
+    let mut ipv6s = String::with_capacity(2 * 40); // let's reserve max space for 8 IPV6 addresses
 
     // IPs can either be IPv4 or/and IPv6
     while !input.is_empty() {
-        let (i, ip_version) = be_u16(input)?;
+        let (i, ip_version) = verify(be_u16, |val| *val == IPV4 || *val == IPV6)(input)?;
         let (i, ip_size) = be_u16(i)?;
-
         let (i, ip_data) = take(ip_size)(i)?;
         input = i;
 
         if ip_version == IPV4 {
             let mut iter = iterator(ip_data, ipv4_parser);
             for ip in iter.into_iter() {
-                write!(ipv4_hint, "{},", ip).ok(); // ignore errors on write in String
+                if !ipv4s.is_empty() {
+                    ipv4s.push(',');
+                }
+                write!(ipv4s, "{}", ip).ok(); // ignore errors on write in String
             }
             iter.finish()?;
         } else if ip_version == IPV6 {
             let mut iter = iterator(ip_data, ipv6_parser);
             for ip in iter.into_iter() {
-                write!(ipv6_hint, "{},", ip).ok(); // ignore errors on write in String
+                if !ipv6s.is_empty() {
+                    ipv6s.push(',');
+                }
+                write!(ipv6s, "{}", ip).ok(); // ignore errors on write in String
             }
             iter.finish()?;
         }
     }
 
-    let message = format!("{} {}", ipv4_hint, ipv6_hint);
+    let message = format!("ipv4 hint:{ipv4s}, ipv6 hint:{ipv6s}");
     Ok((input, message))
-=======
-fn parse_svcb_ip(data: &[u8]) -> nom::IResult<&[u8], String> {
-    const IPV4: u16 = 4;
-    const IPV6: u16 = 6;
-
-    let mut dns_data = data;
-
-    let mut ipv4_addrs = vec![];
-    let mut ipv6_addrs = vec![];
-
-    // IPs can either be IPv4 or/and IPv6
-    while !dns_data.is_empty() {
-        let (remaining_dns_data, (ip_version, ip_size)) =
-            tuple((verify(be_u16, |val| *val == IPV4 || *val == IPV6), be_u16))(dns_data)?;
-
-        let (remaining_dns_data, ip_data) = take(ip_size)(remaining_dns_data)?;
-
-        dns_data = remaining_dns_data;
-
-        // There can be multiple IPs
-        match ip_version {
-            IPV4 => {
-                let (_, mut addrs) =
-                    many0(map(be_u32, |raw| Ipv4Addr::from(raw).to_string()))(ip_data)?;
-                ipv4_addrs.append(&mut addrs);
-            }
-            IPV6 => {
-                let (_, mut addrs) =
-                    many0(map(be_u128, |raw| Ipv6Addr::from(raw).to_string()))(ip_data)?;
-                ipv6_addrs.append(&mut addrs);
-            }
-            _ => {}
-        };
-    }
-
-    let message = format!(
-        "ipv4 hint:{}, ipv6 hint:{}",
-        ipv4_addrs.join(","),
-        ipv6_addrs.join(",")
-    );
-    Ok((dns_data, message))
->>>>>>> fcb40956
 }
 
 /// Get the MAC Address from the log data
@@ -339,7 +336,6 @@
 }
 
 /// Parse the MAC Address
-<<<<<<< HEAD
 fn parse_mac_addr(input: &[u8]) -> nom::IResult<&[u8], String> {
     let (input, mac_string) = fold_many0(
         be_u8,
@@ -353,13 +349,6 @@
         },
     )(input)?;
     Ok((input, mac_string))
-=======
-fn parse_mac_addr(dns_data: &[u8]) -> nom::IResult<&[u8], String> {
-    Ok(map(
-        many0(map(be_u8, |val| format!("{:02X?}", val))),
-        |vals| vals.join(":"),
-    )(dns_data)?)
->>>>>>> fcb40956
 }
 
 /// Get IP Address info from log data
@@ -696,13 +685,8 @@
     fn test_get_service_binding() {
         let test_data =
             "AAEAAAEAAwJoMgAEAAhoEJRAaBCVQAAGACAmBkcAAAAAAAAAAABoEJRAJgZHAAAAAAAAAAAAaBCVQA==";
-<<<<<<< HEAD
-        let result = get_service_binding(test_data).unwrap();
-        assert_eq!(result, "rdata: 1 . alpn=h2, ipv4 hint:104.16.148.64,104.16.149.64, ipv6 hint:2606:4700::6810:9440,2606:4700::6810:9540,");
-=======
-        let result = get_service_binding(&test_data);
+        let result = get_service_binding(&test_data).unwrap();
         assert_eq!(result, "rdata: 1 . alpn=h2, ipv4 hint:104.16.148.64,104.16.149.64, ipv6 hint:2606:4700::6810:9440,2606:4700::6810:9540");
->>>>>>> fcb40956
     }
 
     #[test]
