--- conflicted
+++ resolved
@@ -19,14 +19,10 @@
 plist = "1.7.0"
 regex = "1.11.1"
 base64 = "0.22.1"
-<<<<<<< HEAD
 chrono = "0.4.39"
 walkdir = "2.5.0"
 sunlight = "0.1.1"
-=======
-chrono = "0.4.38"
-sunlight = "0.1.0"
->>>>>>> 2fd4440a
+
 
 [dev-dependencies]
 simplelog = "0.12.2"
