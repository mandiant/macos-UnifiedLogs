--- conflicted
+++ resolved
@@ -318,13 +318,8 @@
     missing: &mut Vec<UnifiedLogData>,
     strings_data: &[UUIDText],
     shared_strings: &[SharedCacheStrings],
-<<<<<<< HEAD
     timesync_data: &HashMap<String, TimesyncBoot>,
-    writer: &mut Writer<Box<dyn Write>>,
-=======
-    timesync_data: &[TimesyncBoot],
     writer: &mut OutputWriter,
->>>>>>> 21a286f5
     oversize_strings: &mut UnifiedLogData,
 ) -> usize {
     let log_bytes = fs::read(path).unwrap();
